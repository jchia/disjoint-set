Name:                disjoint-set
Version:             0.1
Synopsis:            Persistent disjoint-sets, a.k.a union-find.
Description:         This is a persistent data structure for disjoint sets.
                     .
                     The algorithm is described in "Introduction to
                     Algorithms" by Cormen, et al. The implementation here
                     uses both union by rank and path compression. We
                     incur an O(logn) overhead because of the use of
                     persistent maps.
                     .
                     Data.IntDisjointSet is as strict as possible.
License:             LGPL
License-file:        LICENSE
Author:              Maxwell Sayles <maxwellsayles@gmail.com>
Maintainer:          Maxwell Sayles <maxwellsayles@gmail.com>
Category:            Data
Build-type:          Simple
Stability:           stable
Homepage:            https://github.com/maxwellsayles/disjoint-set
Cabal-version:       >= 1.8

Library
  Exposed-modules:   Data.IntDisjointSet
  GHC-Options:       -O3 -Wall -Werror
  Build-depends:     base >= 3 && < 5,
                     containers >= 0.3,
                     mtl >= 2,
<<<<<<< HEAD
                     transformers >= 0.3

test-suite test
  main-is: Test.hs
  type: exitcode-stdio-1.0
  hs-source-dirs: .

  ghc-options:   -Wall
  build-depends: base >= 3 && < 5,
                 HUnit,
                 QuickCheck
=======
                     transformers >= 0.3
>>>>>>> e4940bda
<|MERGE_RESOLUTION|>--- conflicted
+++ resolved
@@ -26,7 +26,6 @@
   Build-depends:     base >= 3 && < 5,
                      containers >= 0.3,
                      mtl >= 2,
-<<<<<<< HEAD
                      transformers >= 0.3
 
 test-suite test
@@ -37,7 +36,7 @@
   ghc-options:   -Wall
   build-depends: base >= 3 && < 5,
                  HUnit,
-                 QuickCheck
-=======
-                     transformers >= 0.3
->>>>>>> e4940bda
+                 QuickCheck,
+                 containers >= 0.3,
+                 mtl >= 2,
+                 transformers >= 0.3